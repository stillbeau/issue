--- conflicted
+++ resolved
@@ -1,854 +1,769 @@
-# pricing_analysis_ui.py
-"""
-UI Component for Pricing Analysis Dashboard - FIXED Data Type Issues
-Works with your actual plant invoice data and handles string/numeric conversion
-"""
-
-import streamlit as st
-import pandas as pd
-import plotly.express as px
-import plotly.graph_objects as go
-from business_logic import analyze_job_pricing
-
-# Jobs where the plant invoice exceeds expected cost by more than this
-# percentage will be flagged as potentially overpriced.
-OVERPRICE_THRESHOLD = 15
-
-def safe_numeric_conversion(value):
-    """Safely convert value to numeric, handling strings with $ and commas"""
-    if pd.isna(value):
-        return 0.0
-    
-    # Convert to string and clean
-    str_value = str(value).replace('$', '').replace(',', '').strip()
-    
-    try:
-        return float(str_value)
-    except (ValueError, TypeError):
-        return 0.0
-
-def analyze_interbranch_pricing_direct(df):
-    """
-    Analyze interbranch pricing using your actual data structure
-    (Phase Throughput - Phase Plant Invoice) - FIXED for data type issues
-    """
-    results = []
-    
-    # Create a copy and ensure numeric columns are properly converted
-    df_work = df.copy()
-    
-    # Convert key columns to numeric with safe conversion
-    numeric_columns = ['Total_Job_SqFT', 'Total_Job_Price_', 'Phase_Dollars_Plant_Invoice_', 'Job_Plant_Invoice']
-    
-    for col in numeric_columns:
-        if col in df_work.columns:
-            df_work[col] = df_work[col].apply(safe_numeric_conversion)
-    
-    # Filter for jobs that should have interbranch costs (Stone/Quartz with plant costs)
-    try:
-<<<<<<< HEAD
-        division_col = (
-            'Division_Type' if 'Division_Type' in df_work.columns
-            else 'Division' if 'Division' in df_work.columns
-            else None
-        )
-
-        division_mask = (
-            df_work[division_col] == 'Stone/Quartz'
-            if division_col else pd.Series([True] * len(df_work))
-        )
-
-        candidates = df_work[
-            division_mask &
-=======
-        division_col = 'Division_Type' if 'Division_Type' in df_work.columns else 'Division'
-        candidates = df_work[
-            (df_work[division_col] == 'Stone/Quartz') &
->>>>>>> 755d67bd
-            (df_work['Job_Material'].notna()) &
-            (df_work['Total_Job_SqFT'].notna()) &
-            (df_work['Total_Job_SqFT'] > 0) &
-            (df_work['Total_Job_Price_'].notna()) &
-            (df_work['Total_Job_Price_'] > 0) &
-            (df_work['Phase_Dollars_Plant_Invoice_'].notna()) &
-            (df_work['Phase_Dollars_Plant_Invoice_'] >= 0)
-        ]
-    except Exception as e:
-        st.error(f"Error filtering data: {e}")
-        st.info("Attempting alternative filtering method...")
-
-        # Alternative filtering with more robust checks
-        mask = pd.Series([True] * len(df_work))
-
-        # Division check
-<<<<<<< HEAD
-        if 'Division_Type' in df_work.columns:
-            mask &= (df_work['Division_Type'] == 'Stone/Quartz')
-        elif 'Division' in df_work.columns:
-            mask &= (df_work['Division'] == 'Stone/Quartz')
-
-=======
-        division_col = 'Division_Type' if 'Division_Type' in df_work.columns else 'Division'
-        if division_col in df_work.columns:
-            mask &= (df_work[division_col] == 'Stone/Quartz')
-        
->>>>>>> 755d67bd
-        # Material check
-        if 'Job_Material' in df_work.columns:
-            mask &= df_work['Job_Material'].notna()
-
-        # Numeric checks with safe conversion
-        for col in ['Total_Job_SqFT', 'Total_Job_Price_', 'Phase_Dollars_Plant_Invoice_']:
-            if col in df_work.columns:
-                if col == 'Phase_Dollars_Plant_Invoice_':
-                    mask &= (df_work[col] >= 0)
-                else:
-                    mask &= (df_work[col] > 0)
-<<<<<<< HEAD
-
-=======
-        
->>>>>>> 755d67bd
-        candidates = df_work[mask]
-    
-    st.info(f"Found {len(candidates)} candidate jobs for interbranch pricing analysis")
-    
-    for idx, row in candidates.iterrows():
-        # Use the existing pricing analysis from business_logic
-        try:
-            analysis = analyze_job_pricing(row)
-        except Exception as e:
-            st.warning(f"Error analyzing job {row.get('Job_Name', 'Unknown')}: {e}")
-            continue
-        
-        if isinstance(analysis, dict):
-            # Extract key information with safe conversions
-<<<<<<< HEAD
-            plant_cost = safe_numeric_conversion(row.get('Phase_Dollars_Plant_Invoice_', 0))
-            plant_invoice = safe_numeric_conversion(row.get('Job_Plant_Invoice', 0))
-=======
-            actual_cost = safe_numeric_conversion(row.get('Phase_Dollars_Plant_Invoice_', 0))
->>>>>>> 755d67bd
-            job_info = {
-                'Job_Name': row.get('Job_Name', ''),
-                'Production_': row.get('Production_', ''),
-                'Division': row.get('Division', ''),
-                'Total_SqFt': safe_numeric_conversion(row.get('Total_Job_SqFT', 0)),
-<<<<<<< HEAD
-                'Job_Revenue': safe_numeric_conversion(row.get('Total_Job_Price_', 0)),
-                'Actual_Plant_Cost': plant_cost,
-                'Actual_Plant_Invoice': plant_invoice,
-=======
-                'Actual_Plant_Cost': actual_cost,
->>>>>>> 755d67bd
-                'Analysis': analysis
-            }
-            
-            # Check if this job has interbranch cost analysis
-            if analysis.get('status') == 'analyzed' and 'expected_plant' in analysis:
-                expected_plant = analysis['expected_plant']
-                job_info['Expected_Plant_Cost'] = expected_plant.get('total_cost_avg', 0)
-
-<<<<<<< HEAD
-                # If no actual plant cost, fall back to estimated values
-                if plant_cost <= 0:
-                    job_info['Plant_Invoice_Used'] = job_info['Expected_Plant_Cost']
-                    job_info['Invoice_Type'] = 'Estimated'
-                    job_info['Plant_Profit'] = 0
-                    job_info['Plant_Profit_Margin_%'] = 0
-                else:
-                    # Determine which invoice value to use
-                    if plant_invoice > 0:
-                        job_info['Plant_Invoice_Used'] = plant_invoice
-                        job_info['Invoice_Type'] = 'Actual'
-                    else:
-                        job_info['Plant_Invoice_Used'] = job_info['Expected_Plant_Cost']
-                        job_info['Invoice_Type'] = 'Estimated'
-
-                    job_info['Plant_Profit'] = job_info['Plant_Invoice_Used'] - plant_cost
-                    job_info['Plant_Profit_Margin_%'] = (
-                        job_info['Plant_Profit'] / job_info['Plant_Invoice_Used'] * 100
-                    ) if job_info['Plant_Invoice_Used'] > 0 else 0
-                job_info['Expected_Cost_per_SqFt'] = (
-                    job_info['Expected_Plant_Cost'] / job_info['Total_SqFt']
-                ) if job_info['Total_SqFt'] > 0 else 0
-                job_info['Invoice_per_SqFt'] = (
-                    job_info['Plant_Invoice_Used'] / job_info['Total_SqFt']
-                ) if job_info['Total_SqFt'] > 0 else 0
-                job_info['Plant_Cost_per_SqFt'] = (
-                    plant_cost / job_info['Total_SqFt']
-                ) if job_info['Total_SqFt'] > 0 else 0
-                job_info['Plant_Profit_per_SqFt'] = (
-                    job_info['Plant_Profit'] / job_info['Total_SqFt']
-                ) if job_info['Total_SqFt'] > 0 else 0
-
-                # Compare actual plant cost to expected cost
-                job_info['Variance_Amount'] = plant_cost - job_info['Expected_Plant_Cost']
-=======
-                # Determine which invoice value to use
-                if actual_cost > 0:
-                    job_info['Plant_Invoice_Used'] = actual_cost
-                    job_info['Invoice_Type'] = 'Actual'
-                else:
-                    job_info['Plant_Invoice_Used'] = job_info['Expected_Plant_Cost']
-                    job_info['Invoice_Type'] = 'Estimated'
-
-                job_info['Plant_Profit'] = job_info['Plant_Invoice_Used'] - job_info['Expected_Plant_Cost']
-                job_info['Plant_Profit_Margin_%'] = (
-                    job_info['Plant_Profit'] / job_info['Expected_Plant_Cost'] * 100
-                ) if job_info['Expected_Plant_Cost'] > 0 else 0
-
-                job_info['Variance_Amount'] = actual_cost - job_info['Expected_Plant_Cost']
->>>>>>> 755d67bd
-                job_info['Variance_Percent'] = (
-                    job_info['Variance_Amount'] / job_info['Expected_Plant_Cost'] * 100
-                ) if job_info['Expected_Plant_Cost'] > 0 else 0
-                job_info['Overpriced'] = job_info['Variance_Percent'] > OVERPRICE_THRESHOLD
-                
-                # Determine severity
-                if abs(job_info['Variance_Percent']) > 20:
-                    job_info['Severity'] = 'critical'
-                elif abs(job_info['Variance_Percent']) > 10:
-                    job_info['Severity'] = 'warning'
-                else:
-                    job_info['Severity'] = 'normal'
-                
-                job_info['Has_Variance'] = True
-            else:
-                job_info['Has_Variance'] = False
-                job_info['Expected_Plant_Cost'] = 0
-                job_info['Variance_Amount'] = 0
-                job_info['Variance_Percent'] = 0
-                job_info['Severity'] = 'no_analysis'
-<<<<<<< HEAD
-
-                if job_info['Actual_Plant_Cost'] > 0:
-                    job_info['Plant_Invoice_Used'] = job_info['Actual_Plant_Invoice']
-                    job_info['Invoice_Type'] = 'Actual' if job_info['Actual_Plant_Invoice'] > 0 else 'Estimated'
-                    job_info['Plant_Profit'] = job_info['Plant_Invoice_Used'] - job_info['Actual_Plant_Cost']
-                    job_info['Plant_Profit_Margin_%'] = (
-                        job_info['Plant_Profit'] / job_info['Plant_Invoice_Used'] * 100
-                    ) if job_info['Plant_Invoice_Used'] > 0 else 0
-                else:
-                    job_info['Plant_Invoice_Used'] = job_info['Actual_Plant_Invoice'] if job_info['Actual_Plant_Invoice'] > 0 else 0
-                    job_info['Invoice_Type'] = 'Estimated'
-                    job_info['Plant_Profit'] = 0
-                    job_info['Plant_Profit_Margin_%'] = 0
-
-                job_info['Expected_Cost_per_SqFt'] = 0
-                job_info['Invoice_per_SqFt'] = (
-                    job_info['Plant_Invoice_Used'] / job_info['Total_SqFt']
-                ) if job_info['Total_SqFt'] > 0 else 0
-                job_info['Plant_Cost_per_SqFt'] = (
-                    job_info['Actual_Plant_Cost'] / job_info['Total_SqFt']
-                ) if job_info['Total_SqFt'] > 0 else 0
-                job_info['Plant_Profit_per_SqFt'] = (
-                    job_info['Plant_Profit'] / job_info['Total_SqFt']
-                ) if job_info['Total_SqFt'] > 0 else 0
-=======
-                job_info['Plant_Invoice_Used'] = job_info['Actual_Plant_Cost']
-                job_info['Invoice_Type'] = 'Actual' if job_info['Actual_Plant_Cost'] > 0 else 'Estimated'
-                job_info['Plant_Profit'] = 0
-                job_info['Plant_Profit_Margin_%'] = 0
->>>>>>> 755d67bd
-                job_info['Overpriced'] = False
-            
-            results.append(job_info)
-    
-    return results
-
-def get_pricing_summary_stats_direct(pricing_results):
-    """
-    Generate summary statistics for the direct pricing analysis
-    """
-    total_jobs = len(pricing_results)
-    
-    # Jobs with variance analysis
-    variance_jobs = [r for r in pricing_results if r.get('Has_Variance', False)]
-    
-    # Count by severity
-    critical_variances = len([r for r in variance_jobs if r.get('Severity') == 'critical'])
-    warning_variances = len([r for r in variance_jobs if r.get('Severity') == 'warning'])
-    
-    # Calculate totals
-    total_expected = sum([r.get('Expected_Plant_Cost', 0) for r in variance_jobs])
-    total_actual = sum([r.get('Actual_Plant_Cost', 0) for r in variance_jobs])
-    total_actual_profit = sum([r.get('Plant_Profit', 0) for r in variance_jobs if r.get('Invoice_Type') == 'Actual'])
-    total_estimated_profit = sum([r.get('Plant_Profit', 0) for r in variance_jobs if r.get('Invoice_Type') == 'Estimated'])
-<<<<<<< HEAD
-
-=======
-    
->>>>>>> 755d67bd
-    return {
-        'total_jobs': total_jobs,
-        'analyzed_jobs': total_jobs,
-        'jobs_with_variance': len(variance_jobs),
-        'critical_variances': critical_variances,
-        'warning_variances': warning_variances,
-        'total_expected_cost': total_expected,
-        'total_actual_cost': total_actual,
-        'overall_variance': total_actual - total_expected if total_expected > 0 else 0,
-        'overall_variance_percent': ((total_actual - total_expected) / total_expected * 100) if total_expected > 0 else 0,
-        'total_actual_plant_profit': total_actual_profit,
-        'total_estimated_plant_profit': total_estimated_profit
-    }
-
-def render_pricing_analysis_tab(df):
-    """
-    Render the comprehensive pricing analysis tab - FIXED for data type issues
-    """
-    st.header("🔍 Interbranch Pricing Analysis")
-    st.markdown("Detailed analysis of plant invoice costs vs. expected interbranch pricing using your actual data structure.")
-    
-    if df.empty:
-        st.warning("No data available for pricing analysis.")
-        return
-    
-    # Show data quality information
-    with st.expander("📊 Data Quality Check"):
-        st.subheader("Column Data Types")
-        
-        key_columns = ['Division_Type', 'Job_Material', 'Total_Job_SqFT', 'Total_Job_Price_', 'Phase_Dollars_Plant_Invoice_', 'Job_Plant_Invoice']
-        
-        for col in key_columns:
-            if col in df.columns:
-                sample_values = df[col].dropna().head(3).tolist()
-                st.write(f"**{col}**: {sample_values}")
-            else:
-                st.write(f"**{col}**: ❌ Missing")
-    
-    # Generate pricing analysis using your actual data structure
-    with st.spinner("Analyzing interbranch pricing for all jobs..."):
-        try:
-            pricing_results = analyze_interbranch_pricing_direct(df)
-            summary_stats = get_pricing_summary_stats_direct(pricing_results)
-        except Exception as e:
-            st.error(f"Error during analysis: {e}")
-            st.info("Please check the data quality above for potential issues.")
-            return
-    
-    # Summary metrics
-    render_pricing_summary_metrics(summary_stats)
-    
-    # Analysis tabs
-    analysis_tabs = st.tabs([
-        "📊 Overview Dashboard",
-        "🚨 Critical Variances", 
-        "⚠️ Warnings",
-        "📋 Detailed Analysis",
-        "📈 Variance Trends"
-    ])
-    
-    with analysis_tabs[0]:
-        render_pricing_overview_direct(pricing_results, summary_stats)
-    
-    with analysis_tabs[1]:
-        render_critical_variances_direct(pricing_results)
-    
-    with analysis_tabs[2]:
-        render_variance_warnings_direct(pricing_results)
-    
-    with analysis_tabs[3]:
-        render_detailed_analysis_direct(pricing_results)
-    
-    with analysis_tabs[4]:
-        render_variance_trends_direct(pricing_results)
-
-def render_pricing_summary_metrics(summary_stats):
-    """
-    Render high-level summary metrics
-    """
-    st.subheader("📈 Pricing Analysis Summary")
-    
-    col1, col2, col3, col4, col5, col6, col7 = st.columns(7)
-    
-    with col1:
-        st.metric(
-            "Total Jobs Analyzed", 
-            summary_stats['analyzed_jobs'],
-            delta=f"{summary_stats['total_jobs']} candidates"
-        )
-    
-    with col2:
-        st.metric(
-            "Jobs with Variances", 
-            summary_stats['jobs_with_variance']
-        )
-    
-    with col3:
-        critical_count = summary_stats['critical_variances']
-        st.metric(
-            "Critical Issues", 
-            critical_count,
-            delta="🔴" if critical_count > 0 else "✅"
-        )
-    
-    with col4:
-        warning_count = summary_stats['warning_variances']
-        st.metric(
-            "Warnings", 
-            warning_count,
-            delta="🟡" if warning_count > 0 else "✅"
-        )
-    
-    with col5:
-        overall_variance = summary_stats['overall_variance_percent']
-        st.metric(
-            "Overall Variance",
-            f"{overall_variance:+.1f}%",
-            delta=f"${summary_stats['overall_variance']:+,.0f}"
-        )
-
-    with col6:
-        st.metric(
-            "Actual Plant Profit",
-            f"${summary_stats['total_actual_plant_profit']:,.0f}"
-        )
-
-    with col7:
-        st.metric(
-            "Estimated Plant Profit",
-            f"${summary_stats['total_estimated_plant_profit']:,.0f}"
-        )
-    
-    # Health indicator
-    if summary_stats['critical_variances'] == 0 and summary_stats['warning_variances'] == 0:
-        st.success("✅ All interbranch pricing appears to be within normal ranges.")
-    elif summary_stats['critical_variances'] == 0:
-        st.info(f"🟡 {summary_stats['warning_variances']} jobs have pricing variances that may need review.")
-    else:
-        st.error(f"🔴 {summary_stats['critical_variances']} jobs have critical pricing variances requiring immediate attention.")
-
-def render_pricing_overview_direct(pricing_results, summary_stats):
-    """
-    Render overview dashboard with charts and key insights
-    """
-    st.subheader("📊 Pricing Analysis Overview")
-    
-    if not pricing_results:
-        st.info("No jobs found with interbranch pricing data.")
-        return
-    
-    # Create variance distribution chart
-    variance_jobs = [r for r in pricing_results if r.get('Has_Variance', False)]
-    
-    if variance_jobs:
-        col1, col2 = st.columns(2)
-        
-        with col1:
-            # Variance distribution pie chart
-            severity_counts = {
-                'Normal': len([r for r in variance_jobs if r.get('Severity') == 'normal']),
-                'Warning': len([r for r in variance_jobs if r.get('Severity') == 'warning']),
-                'Critical': len([r for r in variance_jobs if r.get('Severity') == 'critical'])
-            }
-            
-            # Only show chart if we have data
-            if sum(severity_counts.values()) > 0:
-                fig_pie = px.pie(
-                    values=list(severity_counts.values()),
-                    names=list(severity_counts.keys()),
-                    title="Pricing Variance Severity Distribution",
-                    color_discrete_map={
-                        'Normal': '#28a745',
-                        'Warning': '#ffc107', 
-                        'Critical': '#dc3545'
-                    }
-                )
-                st.plotly_chart(fig_pie, use_container_width=True)
-        
-        with col2:
-            # Variance amount histogram
-            variance_amounts = [r.get('Variance_Percent', 0) for r in variance_jobs if r.get('Has_Variance', False)]
-            
-            if variance_amounts:
-                fig_hist = px.histogram(
-                    x=variance_amounts,
-                    nbins=20,
-                    title="Distribution of Variance Percentages",
-                    labels={'x': 'Variance %', 'y': 'Number of Jobs'}
-                )
-                fig_hist.add_vline(x=0, line_dash="dash", line_color="gray", annotation_text="Expected")
-                st.plotly_chart(fig_hist, use_container_width=True)
-        
-        # Top variance jobs
-        st.subheader("🔍 Largest Pricing Variances")
-        
-        # Sort by absolute variance amount
-        sorted_variance_jobs = sorted(
-            variance_jobs, 
-            key=lambda x: abs(x.get('Variance_Amount', 0)), 
-            reverse=True
-        )
-        if sorted_variance_jobs:
-            variance_df = pd.DataFrame([
-                {
-                    'Job Name': r['Job_Name'],
-                    'Production #': r['Production_'],
-<<<<<<< HEAD
-                    'Moraware Link': (
-                        f"https://floformcountertops.moraware.net/sys/search?&search={r['Production_']}"
-                        if r['Production_'] else None
-                    ),
-                    'Job Revenue': r.get('Job_Revenue', 0),
-                    'Expected Cost': r.get('Expected_Plant_Cost', 0),
-                    'Plant Invoice': r.get('Plant_Invoice_Used', 0),
-                    'Actual Invoice': r.get('Actual_Plant_Invoice', 0),
-                    'Plant Cost': r.get('Actual_Plant_Cost', 0),
-                    'Invoice Type': r.get('Invoice_Type', ''),
-                    'Plant Profit': r.get('Plant_Profit', 0),
-                    'Plant Profit %': r.get('Plant_Profit_Margin_%', 0),
-                    'Expected $/SqFt': r.get('Expected_Cost_per_SqFt', 0),
-                    'Invoice $/SqFt': r.get('Invoice_per_SqFt', 0),
-                    'Cost $/SqFt': r.get('Plant_Cost_per_SqFt', 0),
-                    'Profit $/SqFt': r.get('Plant_Profit_per_SqFt', 0),
-                    'Variance Amount': r.get('Variance_Amount', 0),
-                    'Variance %': r.get('Variance_Percent', 0),
-                    'Overpriced': '🚩' if r.get('Overpriced') else '',
-                    'Severity': r.get('Severity', 'unknown').title(),
-=======
-                    'Moraware Link': f"https://floformcountertops.moraware.net/sys/search?&search={r['Production_']}" if r['Production_'] else None,
-                    'Expected Cost': f"${r.get('Expected_Plant_Cost', 0):,.2f}",
-                    'Plant Invoice': f"${r.get('Plant_Invoice_Used', 0):,.2f}",
-                    'Invoice Type': r.get('Invoice_Type', ''),
-                    'Plant Profit': f"${r.get('Plant_Profit', 0):+,.2f}",
-                    'Plant Profit %': f"{r.get('Plant_Profit_Margin_%', 0):+.1f}%",
-                    'Variance': f"${r.get('Variance_Amount', 0):+,.2f}",
-                    'Variance %': f"{r.get('Variance_Percent', 0):+.1f}%",
-                    'Overpriced': '🚩' if r.get('Overpriced') else '',
-                    'Severity': r.get('Severity', 'unknown').title()
->>>>>>> 755d67bd
-                }
-                for r in sorted_variance_jobs[:10]
-            ])
-
-            st.dataframe(
-                variance_df,
-                use_container_width=True,
-                hide_index=True,
-                column_config={
-                    "Moraware Link": st.column_config.LinkColumn(
-                        "🔗 Moraware",
-                        display_text="Open Job",
-                    ),
-                    "Job Revenue": st.column_config.NumberColumn("Job Revenue", format="$%.2f"),
-                    "Expected Cost": st.column_config.NumberColumn("Expected Cost", format="$%.2f"),
-                    "Plant Invoice": st.column_config.NumberColumn("Plant Invoice", format="$%.2f"),
-                    "Actual Invoice": st.column_config.NumberColumn("Actual Invoice", format="$%.2f"),
-                    "Plant Cost": st.column_config.NumberColumn("Plant Cost", format="$%.2f"),
-                    "Plant Profit": st.column_config.NumberColumn("Plant Profit", format="$%.2f"),
-                    "Plant Profit %": st.column_config.NumberColumn("Plant Profit %", format="%.1f%%"),
-                    "Expected $/SqFt": st.column_config.NumberColumn("Expected $/SqFt", format="$%.2f"),
-                    "Invoice $/SqFt": st.column_config.NumberColumn("Invoice $/SqFt", format="$%.2f"),
-                    "Cost $/SqFt": st.column_config.NumberColumn("Cost $/SqFt", format="$%.2f"),
-                    "Profit $/SqFt": st.column_config.NumberColumn("Profit $/SqFt", format="$%.2f"),
-                    "Variance Amount": st.column_config.NumberColumn("Variance Amount", format="$%.2f"),
-                    "Variance %": st.column_config.NumberColumn("Variance %", format="%.1f%%"),
-                    "Severity": st.column_config.TextColumn(
-                        "Severity",
-                        help="Variance severity level",
-                    ),
-                },
-            )
-    
-    else:
-        st.info("No jobs with variance analysis found. This could mean:")
-        st.markdown("""
-        - No quartz jobs with plant invoice costs found
-        - Material recognition issues preventing analysis
-        - All jobs are within normal variance ranges
-        """)
-        
-        # Show what jobs we do have
-        st.subheader("📋 Available Jobs for Analysis")
-        
-        if pricing_results:
-            jobs_summary = pd.DataFrame([
-                {
-                    'Job Name': r['Job_Name'],
-                    'Production #': r['Production_'],
-                    'Division': r['Division'],
-                    'SqFt': r['Total_SqFt'],
-                    'Plant Invoice': f"${r['Plant_Invoice_Used']:,.2f}",
-                    'Invoice Type': r['Invoice_Type'],
-                    'Analysis Status': r['Analysis'].get('status', 'unknown') if isinstance(r['Analysis'], dict) else 'error'
-                }
-                for r in pricing_results[:10]  # Show first 10
-            ])
-            
-            st.dataframe(jobs_summary, use_container_width=True, hide_index=True)
-
-def render_critical_variances_direct(pricing_results):
-    """
-    Render critical variance issues requiring immediate attention
-    """
-    st.subheader("🚨 Critical Pricing Variances")
-    
-    critical_jobs = [r for r in pricing_results 
-                    if r.get('Severity') == 'critical']
-    
-    if not critical_jobs:
-        st.success("✅ No critical pricing variances found!")
-        return
-    
-    st.warning(f"Found {len(critical_jobs)} jobs with critical pricing variances (>20% difference)")
-
-    for job in critical_jobs:
-        variance_pct = job.get('Variance_Percent', 0)
-
-        icon = "🚩 " if job.get('Overpriced') else ""
-        with st.expander(
-            f"🔴 {icon}{job['Job_Name']} - Variance: {variance_pct:+.1f}%",
-            expanded=True
-        ):
-            col1, col2, col3, col4, col5 = st.columns(5)
-
-            with col1:
-                st.metric("Expected Cost", f"${job.get('Expected_Plant_Cost', 0):,.2f}")
-            with col2:
-                cost_label = "Plant Invoice" if job.get('Invoice_Type') == 'Actual' else "Plant Invoice (Estimated)"
-                st.metric(cost_label, f"${job.get('Plant_Invoice_Used', 0):,.2f}")
-            with col3:
-                st.metric("Plant Profit", f"${job.get('Plant_Profit', 0):+,.2f}")
-            with col4:
-                st.metric("Variance", f"${job.get('Variance_Amount', 0):+,.2f}")
-            with col5:
-                # Add Moraware link button
-                if job.get('Production_'):
-                    moraware_url = f"https://floformcountertops.moraware.net/sys/search?&search={job['Production_']}"
-                    st.link_button("🔗 Open in Moraware", moraware_url)
-            
-            # Show analysis details if available
-            analysis = job.get('Analysis', {})
-            if isinstance(analysis, dict) and analysis.get('status') == 'analyzed':
-                st.subheader("Analysis Details:")
-                
-                if 'expected_retail' in analysis:
-                    retail_info = analysis['expected_retail']
-                    st.write(f"• **Material Group**: {retail_info.get('material_group', 'Unknown')}")
-                    st.write(f"• **Material Type**: {retail_info.get('material_type', 'Unknown')}")
-                
-                if 'expected_plant' in analysis:
-                    plant_info = analysis['expected_plant']
-                    st.write(f"• **Expected Cost Range**: ${plant_info.get('total_cost_min', 0):.2f} - ${plant_info.get('total_cost_max', 0):.2f}")
-
-def render_variance_warnings_direct(pricing_results):
-    """
-    Render warning-level variances
-    """
-    st.subheader("⚠️ Pricing Variance Warnings")
-    
-    warning_jobs = [r for r in pricing_results 
-                   if r.get('Severity') == 'warning']
-    
-    if not warning_jobs:
-        st.success("✅ No pricing variance warnings found!")
-        return
-    
-    st.info(f"Found {len(warning_jobs)} jobs with moderate pricing variances (10-20% difference)")
-    
-    warning_df = pd.DataFrame([
-        {
-            'Job Name': job['Job_Name'],
-            'Production #': job['Production_'],
-            'Moraware Link': f"https://floformcountertops.moraware.net/sys/search?&search={job['Production_']}" if job['Production_'] else None,
-            'Total SqFt': job['Total_SqFt'],
-            'Job Revenue': job.get('Job_Revenue', 0),
-            'Expected Cost': job.get('Expected_Plant_Cost', 0),
-            'Plant Invoice': job.get('Plant_Invoice_Used', 0),
-            'Invoice Type': job.get('Invoice_Type'),
-            'Plant Profit': job.get('Plant_Profit', 0),
-            'Plant Profit %': job.get('Plant_Profit_Margin_%', 0),
-<<<<<<< HEAD
-            'Expected $/SqFt': job.get('Expected_Cost_per_SqFt', 0),
-            'Invoice $/SqFt': job.get('Invoice_per_SqFt', 0),
-            'Profit $/SqFt': job.get('Plant_Profit_per_SqFt', 0),
-=======
->>>>>>> 755d67bd
-            'Variance Amount': job.get('Variance_Amount', 0),
-            'Variance %': job.get('Variance_Percent', 0),
-            'Overpriced': '🚩' if job.get('Overpriced') else ''
-        }
-        for job in warning_jobs
-    ])
-    
-    st.dataframe(
-        warning_df,
-        use_container_width=True,
-        hide_index=True,
-<<<<<<< HEAD
-        column_config={
-            "Moraware Link": st.column_config.LinkColumn(
-                "🔗 Moraware",
-                display_text="Open Job"
-            ),
-            "Expected Cost": st.column_config.NumberColumn("Expected Cost", format="$%.2f"),
-            "Plant Invoice": st.column_config.NumberColumn("Plant Invoice", format="$%.2f"),
-            "Plant Profit": st.column_config.NumberColumn("Plant Profit", format="$%.2f"),
-            "Plant Profit %": st.column_config.NumberColumn("Plant Profit %", format="%.1f%%"),
-            "Expected $/SqFt": st.column_config.NumberColumn("Expected $/SqFt", format="$%.2f"),
-            "Invoice $/SqFt": st.column_config.NumberColumn("Invoice $/SqFt", format="$%.2f"),
-            "Profit $/SqFt": st.column_config.NumberColumn("Profit $/SqFt", format="$%.2f"),
-            "Variance Amount": st.column_config.NumberColumn("Variance Amount", format="$%.2f"),
-            "Variance %": st.column_config.NumberColumn("Variance %", format="%.1f%%"),
-        }
-    )
-=======
-            column_config={
-                "Moraware Link": st.column_config.LinkColumn(
-                    "🔗 Moraware",
-                    display_text="Open Job"
-                ),
-                "Expected Cost": st.column_config.NumberColumn("Expected Cost", format="$%.2f"),
-                "Plant Invoice": st.column_config.NumberColumn("Plant Invoice", format="$%.2f"),
-                "Plant Profit": st.column_config.NumberColumn("Plant Profit", format="$%.2f"),
-                "Plant Profit %": st.column_config.NumberColumn("Plant Profit %", format="%.1f%%"),
-                "Variance Amount": st.column_config.NumberColumn("Variance Amount", format="$%.2f"),
-                "Variance %": st.column_config.NumberColumn("Variance %", format="%.1f%%")
-            }
-        )
->>>>>>> 755d67bd
-
-def render_detailed_analysis_direct(pricing_results):
-    """
-    Render detailed analysis for all jobs
-    """
-    st.subheader("📋 Detailed Analysis")
-    
-    if not pricing_results:
-        st.info("No pricing analysis results available.")
-        return
-    
-    # Filter options
-    col1, col2 = st.columns(2)
-    
-    with col1:
-        show_variances_only = st.checkbox("Show only jobs with variances", value=False)
-    
-    with col2:
-        show_critical_only = st.checkbox("Show only critical/warning issues", value=False)
-    
-    # Apply filters
-    filtered_results = pricing_results
-    
-    if show_variances_only:
-        filtered_results = [r for r in filtered_results if r.get('Has_Variance', False)]
-    
-    if show_critical_only:
-        filtered_results = [r for r in filtered_results if r.get('Severity') in ['critical', 'warning']]
-    
-    if filtered_results:
-        detailed_df = pd.DataFrame([
-            {
-                'Job Name': r['Job_Name'],
-                'Production #': r['Production_'],
-                'Moraware Link': f"https://floformcountertops.moraware.net/sys/search?&search={r['Production_']}" if r['Production_'] else None,
-                'SqFt': r['Total_SqFt'],
-                'Job Revenue': r.get('Job_Revenue', 0),
-                'Expected Cost': r.get('Expected_Plant_Cost', 0),
-                'Plant Invoice': r.get('Plant_Invoice_Used', 0),
-<<<<<<< HEAD
-                'Actual Invoice': r.get('Actual_Plant_Invoice', 0),
-                'Plant Cost': r.get('Actual_Plant_Cost', 0),
-                'Invoice Type': r.get('Invoice_Type'),
-                'Plant Profit': r.get('Plant_Profit', 0),
-                'Plant Profit %': r.get('Plant_Profit_Margin_%', 0),
-                'Expected $/SqFt': r.get('Expected_Cost_per_SqFt', 0),
-                'Invoice $/SqFt': r.get('Invoice_per_SqFt', 0),
-                'Cost $/SqFt': r.get('Plant_Cost_per_SqFt', 0),
-                'Profit $/SqFt': r.get('Plant_Profit_per_SqFt', 0),
-=======
-                'Invoice Type': r.get('Invoice_Type'),
-                'Plant Profit': r.get('Plant_Profit', 0),
-                'Plant Profit %': r.get('Plant_Profit_Margin_%', 0),
->>>>>>> 755d67bd
-                'Variance': r.get('Variance_Amount', 0),
-                'Variance %': r.get('Variance_Percent', 0),
-                'Overpriced': '🚩' if r.get('Overpriced') else '',
-                'Severity': r.get('Severity', 'unknown').title(),
-                'Analysis Status': r['Analysis'].get('status', 'unknown') if isinstance(r['Analysis'], dict) else 'error'
-            }
-            for r in filtered_results
-        ])
-        
-        st.dataframe(
-            detailed_df,
-            use_container_width=True,
-            hide_index=True,
-            column_config={
-                "Moraware Link": st.column_config.LinkColumn(
-                    "🔗 Moraware",
-                    display_text="Open Job"
-                ),
-                "SqFt": st.column_config.NumberColumn("SqFt", format="%.1f"),
-                "Job Revenue": st.column_config.NumberColumn("Job Revenue", format="$%.2f"),
-                "Expected Cost": st.column_config.NumberColumn("Expected Cost", format="$%.2f"),
-                "Plant Invoice": st.column_config.NumberColumn("Plant Invoice", format="$%.2f"),
-<<<<<<< HEAD
-                "Actual Invoice": st.column_config.NumberColumn("Actual Invoice", format="$%.2f"),
-                "Plant Cost": st.column_config.NumberColumn("Plant Cost", format="$%.2f"),
-                "Plant Profit": st.column_config.NumberColumn("Plant Profit", format="$%.2f"),
-                "Plant Profit %": st.column_config.NumberColumn("Plant Profit %", format="%.1f%%"),
-                "Expected $/SqFt": st.column_config.NumberColumn("Expected $/SqFt", format="$%.2f"),
-                "Invoice $/SqFt": st.column_config.NumberColumn("Invoice $/SqFt", format="$%.2f"),
-                "Cost $/SqFt": st.column_config.NumberColumn("Cost $/SqFt", format="$%.2f"),
-                "Profit $/SqFt": st.column_config.NumberColumn("Profit $/SqFt", format="$%.2f"),
-=======
-                "Plant Profit": st.column_config.NumberColumn("Plant Profit", format="$%.2f"),
-                "Plant Profit %": st.column_config.NumberColumn("Plant Profit %", format="%.1f%%"),
->>>>>>> 755d67bd
-                "Variance": st.column_config.NumberColumn("Variance", format="$%.2f"),
-                "Variance %": st.column_config.NumberColumn("Variance %", format="%.1f%%"),
-            }
-        )
-        
-        # Download option
-        csv = detailed_df.to_csv(index=False)
-        st.download_button(
-            label="📥 Download Detailed Analysis",
-            data=csv,
-            file_name="interbranch_pricing_analysis.csv",
-            mime="text/csv"
-        )
-    else:
-        st.info("No data matches the current filters.")
-
-def render_variance_trends_direct(pricing_results):
-    """
-    Render variance trend analysis
-    """
-    st.subheader("📈 Variance Trends & Insights")
-    
-    if not pricing_results:
-        st.info("No variance data available for trend analysis.")
-        return
-    
-    variance_jobs = [r for r in pricing_results if r.get('Has_Variance', False)]
-    
-    if not variance_jobs:
-        st.info("No jobs with variance data found.")
-        return
-    
-    # Key insights
-    st.subheader("💡 Key Insights")
-    
-    over_budget = len([j for j in variance_jobs if j.get('Variance_Amount', 0) > 0])
-    under_budget = len([j for j in variance_jobs if j.get('Variance_Amount', 0) < 0])
-    
-    if variance_jobs:
-        avg_variance = sum(j.get('Variance_Amount', 0) for j in variance_jobs) / len(variance_jobs)
-        max_overage = max((j.get('Variance_Amount', 0) for j in variance_jobs), default=0)
-        min_variance = min((j.get('Variance_Amount', 0) for j in variance_jobs), default=0)
-        
-        insights = [
-            f"📊 **Budget Performance**: {over_budget} jobs over budget, {under_budget} jobs under budget",
-            f"💰 **Average Variance**: ${avg_variance:,.2f}",
-            f"📈 **Largest Overage**: ${max_overage:,.2f}",
-            f"📉 **Largest Savings**: ${min_variance:,.2f}"
-        ]
-        
-        for insight in insights:
-            st.info(insight)
-    else:
-        st.info("No variance data available for insights.")+diff --git a/pricing_analysis_ui.py b/pricing_analysis_ui.py
+index 36c9ac7b30dca9345abd88c3ca87f5ebcbcecad2..1d0fd0d79575a3fa9c413a986e194c6c76f30543 100644
+--- a/pricing_analysis_ui.py
++++ b/pricing_analysis_ui.py
+@@ -1,194 +1,284 @@
+ # pricing_analysis_ui.py
+ """
+ UI Component for Pricing Analysis Dashboard - FIXED Data Type Issues
+ Works with your actual plant invoice data and handles string/numeric conversion
+ """
+ 
+ import streamlit as st
+ import pandas as pd
+ import plotly.express as px
+ import plotly.graph_objects as go
+ from business_logic import analyze_job_pricing
+ 
++# Jobs where the plant invoice exceeds expected cost by more than this
++# percentage will be flagged as potentially overpriced.
++OVERPRICE_THRESHOLD = 15
++
+ def safe_numeric_conversion(value):
+     """Safely convert value to numeric, handling strings with $ and commas"""
+     if pd.isna(value):
+         return 0.0
+     
+     # Convert to string and clean
+     str_value = str(value).replace('$', '').replace(',', '').strip()
+     
+     try:
+         return float(str_value)
+     except (ValueError, TypeError):
+         return 0.0
+ 
+ def analyze_interbranch_pricing_direct(df):
+     """
+     Analyze interbranch pricing using your actual data structure
+     (Phase Throughput - Phase Plant Invoice) - FIXED for data type issues
+     """
+     results = []
+     
+     # Create a copy and ensure numeric columns are properly converted
+     df_work = df.copy()
+     
+     # Convert key columns to numeric with safe conversion
+-    numeric_columns = ['Total_Job_SqFT', 'Total_Job_Price_', 'Phase_Dollars_Plant_Invoice_']
++    numeric_columns = ['Total_Job_SqFT', 'Total_Job_Price_', 'Phase_Dollars_Plant_Invoice_', 'Job_Plant_Invoice']
+     
+     for col in numeric_columns:
+         if col in df_work.columns:
+             df_work[col] = df_work[col].apply(safe_numeric_conversion)
+     
+     # Filter for jobs that should have interbranch costs (Stone/Quartz with plant costs)
+     try:
++        division_col = (
++            'Division_Type' if 'Division_Type' in df_work.columns
++            else 'Division' if 'Division' in df_work.columns
++            else None
++        )
++
++        division_mask = (
++            df_work[division_col] == 'Stone/Quartz'
++            if division_col else pd.Series([True] * len(df_work))
++        )
++
+         candidates = df_work[
+-            (df_work.get('Division_Type', '') == 'Stone/Quartz') &
++            division_mask &
+             (df_work['Job_Material'].notna()) &
+             (df_work['Total_Job_SqFT'].notna()) &
+             (df_work['Total_Job_SqFT'] > 0) &
+             (df_work['Total_Job_Price_'].notna()) &
+             (df_work['Total_Job_Price_'] > 0) &
+             (df_work['Phase_Dollars_Plant_Invoice_'].notna()) &
+-            (df_work['Phase_Dollars_Plant_Invoice_'] > 0)
++            (df_work['Phase_Dollars_Plant_Invoice_'] >= 0)
+         ]
+     except Exception as e:
+         st.error(f"Error filtering data: {e}")
+         st.info("Attempting alternative filtering method...")
+-        
++
+         # Alternative filtering with more robust checks
+         mask = pd.Series([True] * len(df_work))
+-        
++
+         # Division check
+         if 'Division_Type' in df_work.columns:
+             mask &= (df_work['Division_Type'] == 'Stone/Quartz')
+-        
++        elif 'Division' in df_work.columns:
++            mask &= (df_work['Division'] == 'Stone/Quartz')
++
+         # Material check
+         if 'Job_Material' in df_work.columns:
+             mask &= df_work['Job_Material'].notna()
+-        
++
+         # Numeric checks with safe conversion
+         for col in ['Total_Job_SqFT', 'Total_Job_Price_', 'Phase_Dollars_Plant_Invoice_']:
+             if col in df_work.columns:
+-                mask &= (df_work[col] > 0)
+-        
++                if col == 'Phase_Dollars_Plant_Invoice_':
++                    mask &= (df_work[col] >= 0)
++                else:
++                    mask &= (df_work[col] > 0)
++
+         candidates = df_work[mask]
+     
+     st.info(f"Found {len(candidates)} candidate jobs for interbranch pricing analysis")
+     
+     for idx, row in candidates.iterrows():
+         # Use the existing pricing analysis from business_logic
+         try:
+             analysis = analyze_job_pricing(row)
+         except Exception as e:
+             st.warning(f"Error analyzing job {row.get('Job_Name', 'Unknown')}: {e}")
+             continue
+         
+         if isinstance(analysis, dict):
+             # Extract key information with safe conversions
++            plant_cost = safe_numeric_conversion(row.get('Phase_Dollars_Plant_Invoice_', 0))
++            plant_invoice = safe_numeric_conversion(row.get('Job_Plant_Invoice', 0))
+             job_info = {
+                 'Job_Name': row.get('Job_Name', ''),
+                 'Production_': row.get('Production_', ''),
+                 'Division': row.get('Division', ''),
+                 'Total_SqFt': safe_numeric_conversion(row.get('Total_Job_SqFT', 0)),
+-                'Actual_Plant_Cost': safe_numeric_conversion(row.get('Phase_Dollars_Plant_Invoice_', 0)),
++                'Job_Revenue': safe_numeric_conversion(row.get('Total_Job_Price_', 0)),
++                'Actual_Plant_Cost': plant_cost,
++                'Actual_Plant_Invoice': plant_invoice,
+                 'Analysis': analysis
+             }
+             
+             # Check if this job has interbranch cost analysis
+             if analysis.get('status') == 'analyzed' and 'expected_plant' in analysis:
+                 expected_plant = analysis['expected_plant']
+                 job_info['Expected_Plant_Cost'] = expected_plant.get('total_cost_avg', 0)
+-                job_info['Variance_Amount'] = job_info['Actual_Plant_Cost'] - job_info['Expected_Plant_Cost']
+-                job_info['Variance_Percent'] = (job_info['Variance_Amount'] / job_info['Expected_Plant_Cost'] * 100) if job_info['Expected_Plant_Cost'] > 0 else 0
++
++                # If no actual plant cost, fall back to estimated values
++                if plant_cost <= 0:
++                    job_info['Plant_Invoice_Used'] = job_info['Expected_Plant_Cost']
++                    job_info['Invoice_Type'] = 'Estimated'
++                    job_info['Plant_Profit'] = 0
++                    job_info['Plant_Profit_Margin_%'] = 0
++                else:
++                    # Determine which invoice value to use
++                    if plant_invoice > 0:
++                        job_info['Plant_Invoice_Used'] = plant_invoice
++                        job_info['Invoice_Type'] = 'Actual'
++                    else:
++                        job_info['Plant_Invoice_Used'] = job_info['Expected_Plant_Cost']
++                        job_info['Invoice_Type'] = 'Estimated'
++
++                    job_info['Plant_Profit'] = job_info['Plant_Invoice_Used'] - plant_cost
++                    job_info['Plant_Profit_Margin_%'] = (
++                        job_info['Plant_Profit'] / job_info['Plant_Invoice_Used'] * 100
++                    ) if job_info['Plant_Invoice_Used'] > 0 else 0
++                job_info['Expected_Cost_per_SqFt'] = (
++                    job_info['Expected_Plant_Cost'] / job_info['Total_SqFt']
++                ) if job_info['Total_SqFt'] > 0 else 0
++                job_info['Invoice_per_SqFt'] = (
++                    job_info['Plant_Invoice_Used'] / job_info['Total_SqFt']
++                ) if job_info['Total_SqFt'] > 0 else 0
++                job_info['Plant_Cost_per_SqFt'] = (
++                    plant_cost / job_info['Total_SqFt']
++                ) if job_info['Total_SqFt'] > 0 else 0
++                job_info['Plant_Profit_per_SqFt'] = (
++                    job_info['Plant_Profit'] / job_info['Total_SqFt']
++                ) if job_info['Total_SqFt'] > 0 else 0
++
++                # Compare actual plant cost to expected cost
++                job_info['Variance_Amount'] = plant_cost - job_info['Expected_Plant_Cost']
++                job_info['Variance_Percent'] = (
++                    job_info['Variance_Amount'] / job_info['Expected_Plant_Cost'] * 100
++                ) if job_info['Expected_Plant_Cost'] > 0 else 0
++                job_info['Overpriced'] = job_info['Variance_Percent'] > OVERPRICE_THRESHOLD
+                 
+                 # Determine severity
+                 if abs(job_info['Variance_Percent']) > 20:
+                     job_info['Severity'] = 'critical'
+                 elif abs(job_info['Variance_Percent']) > 10:
+                     job_info['Severity'] = 'warning'
+                 else:
+                     job_info['Severity'] = 'normal'
+                 
+                 job_info['Has_Variance'] = True
+             else:
+                 job_info['Has_Variance'] = False
+                 job_info['Expected_Plant_Cost'] = 0
+                 job_info['Variance_Amount'] = 0
+                 job_info['Variance_Percent'] = 0
+                 job_info['Severity'] = 'no_analysis'
++
++                if job_info['Actual_Plant_Cost'] > 0:
++                    job_info['Plant_Invoice_Used'] = job_info['Actual_Plant_Invoice']
++                    job_info['Invoice_Type'] = 'Actual' if job_info['Actual_Plant_Invoice'] > 0 else 'Estimated'
++                    job_info['Plant_Profit'] = job_info['Plant_Invoice_Used'] - job_info['Actual_Plant_Cost']
++                    job_info['Plant_Profit_Margin_%'] = (
++                        job_info['Plant_Profit'] / job_info['Plant_Invoice_Used'] * 100
++                    ) if job_info['Plant_Invoice_Used'] > 0 else 0
++                else:
++                    job_info['Plant_Invoice_Used'] = job_info['Actual_Plant_Invoice'] if job_info['Actual_Plant_Invoice'] > 0 else 0
++                    job_info['Invoice_Type'] = 'Estimated'
++                    job_info['Plant_Profit'] = 0
++                    job_info['Plant_Profit_Margin_%'] = 0
++
++                job_info['Expected_Cost_per_SqFt'] = 0
++                job_info['Invoice_per_SqFt'] = (
++                    job_info['Plant_Invoice_Used'] / job_info['Total_SqFt']
++                ) if job_info['Total_SqFt'] > 0 else 0
++                job_info['Plant_Cost_per_SqFt'] = (
++                    job_info['Actual_Plant_Cost'] / job_info['Total_SqFt']
++                ) if job_info['Total_SqFt'] > 0 else 0
++                job_info['Plant_Profit_per_SqFt'] = (
++                    job_info['Plant_Profit'] / job_info['Total_SqFt']
++                ) if job_info['Total_SqFt'] > 0 else 0
++                job_info['Overpriced'] = False
+             
+             results.append(job_info)
+     
+     return results
+ 
+ def get_pricing_summary_stats_direct(pricing_results):
+     """
+     Generate summary statistics for the direct pricing analysis
+     """
+     total_jobs = len(pricing_results)
+     
+     # Jobs with variance analysis
+     variance_jobs = [r for r in pricing_results if r.get('Has_Variance', False)]
+     
+     # Count by severity
+     critical_variances = len([r for r in variance_jobs if r.get('Severity') == 'critical'])
+     warning_variances = len([r for r in variance_jobs if r.get('Severity') == 'warning'])
+     
+     # Calculate totals
+     total_expected = sum([r.get('Expected_Plant_Cost', 0) for r in variance_jobs])
+     total_actual = sum([r.get('Actual_Plant_Cost', 0) for r in variance_jobs])
+-    
++    total_actual_profit = sum([r.get('Plant_Profit', 0) for r in variance_jobs if r.get('Invoice_Type') == 'Actual'])
++    total_estimated_profit = sum([r.get('Plant_Profit', 0) for r in variance_jobs if r.get('Invoice_Type') == 'Estimated'])
++
+     return {
+         'total_jobs': total_jobs,
+         'analyzed_jobs': total_jobs,
+         'jobs_with_variance': len(variance_jobs),
+         'critical_variances': critical_variances,
+         'warning_variances': warning_variances,
+         'total_expected_cost': total_expected,
+         'total_actual_cost': total_actual,
+         'overall_variance': total_actual - total_expected if total_expected > 0 else 0,
+-        'overall_variance_percent': ((total_actual - total_expected) / total_expected * 100) if total_expected > 0 else 0
++        'overall_variance_percent': ((total_actual - total_expected) / total_expected * 100) if total_expected > 0 else 0,
++        'total_actual_plant_profit': total_actual_profit,
++        'total_estimated_plant_profit': total_estimated_profit
+     }
+ 
+ def render_pricing_analysis_tab(df):
+     """
+     Render the comprehensive pricing analysis tab - FIXED for data type issues
+     """
+     st.header("🔍 Interbranch Pricing Analysis")
+     st.markdown("Detailed analysis of plant invoice costs vs. expected interbranch pricing using your actual data structure.")
+     
+     if df.empty:
+         st.warning("No data available for pricing analysis.")
+         return
+     
+     # Show data quality information
+     with st.expander("📊 Data Quality Check"):
+         st.subheader("Column Data Types")
+         
+-        key_columns = ['Division_Type', 'Job_Material', 'Total_Job_SqFT', 'Total_Job_Price_', 'Phase_Dollars_Plant_Invoice_']
++        key_columns = ['Division_Type', 'Job_Material', 'Total_Job_SqFT', 'Total_Job_Price_', 'Phase_Dollars_Plant_Invoice_', 'Job_Plant_Invoice']
+         
+         for col in key_columns:
+             if col in df.columns:
+                 sample_values = df[col].dropna().head(3).tolist()
+                 st.write(f"**{col}**: {sample_values}")
+             else:
+                 st.write(f"**{col}**: ❌ Missing")
+     
+     # Generate pricing analysis using your actual data structure
+     with st.spinner("Analyzing interbranch pricing for all jobs..."):
+         try:
+             pricing_results = analyze_interbranch_pricing_direct(df)
+             summary_stats = get_pricing_summary_stats_direct(pricing_results)
+         except Exception as e:
+             st.error(f"Error during analysis: {e}")
+             st.info("Please check the data quality above for potential issues.")
+             return
+     
+     # Summary metrics
+     render_pricing_summary_metrics(summary_stats)
+     
+     # Analysis tabs
+     analysis_tabs = st.tabs([
+         "📊 Overview Dashboard",
+         "🚨 Critical Variances", 
+diff --git a/pricing_analysis_ui.py b/pricing_analysis_ui.py
+index 36c9ac7b30dca9345abd88c3ca87f5ebcbcecad2..1d0fd0d79575a3fa9c413a986e194c6c76f30543 100644
+--- a/pricing_analysis_ui.py
++++ b/pricing_analysis_ui.py
+@@ -196,88 +286,100 @@ def render_pricing_analysis_tab(df):
+         "📋 Detailed Analysis",
+         "📈 Variance Trends"
+     ])
+     
+     with analysis_tabs[0]:
+         render_pricing_overview_direct(pricing_results, summary_stats)
+     
+     with analysis_tabs[1]:
+         render_critical_variances_direct(pricing_results)
+     
+     with analysis_tabs[2]:
+         render_variance_warnings_direct(pricing_results)
+     
+     with analysis_tabs[3]:
+         render_detailed_analysis_direct(pricing_results)
+     
+     with analysis_tabs[4]:
+         render_variance_trends_direct(pricing_results)
+ 
+ def render_pricing_summary_metrics(summary_stats):
+     """
+     Render high-level summary metrics
+     """
+     st.subheader("📈 Pricing Analysis Summary")
+     
+-    col1, col2, col3, col4, col5 = st.columns(5)
++    col1, col2, col3, col4, col5, col6, col7 = st.columns(7)
+     
+     with col1:
+         st.metric(
+             "Total Jobs Analyzed", 
+             summary_stats['analyzed_jobs'],
+             delta=f"{summary_stats['total_jobs']} candidates"
+         )
+     
+     with col2:
+         st.metric(
+             "Jobs with Variances", 
+             summary_stats['jobs_with_variance']
+         )
+     
+     with col3:
+         critical_count = summary_stats['critical_variances']
+         st.metric(
+             "Critical Issues", 
+             critical_count,
+             delta="🔴" if critical_count > 0 else "✅"
+         )
+     
+     with col4:
+         warning_count = summary_stats['warning_variances']
+         st.metric(
+             "Warnings", 
+             warning_count,
+             delta="🟡" if warning_count > 0 else "✅"
+         )
+     
+     with col5:
+         overall_variance = summary_stats['overall_variance_percent']
+         st.metric(
+-            "Overall Variance", 
++            "Overall Variance",
+             f"{overall_variance:+.1f}%",
+             delta=f"${summary_stats['overall_variance']:+,.0f}"
+         )
++
++    with col6:
++        st.metric(
++            "Actual Plant Profit",
++            f"${summary_stats['total_actual_plant_profit']:,.0f}"
++        )
++
++    with col7:
++        st.metric(
++            "Estimated Plant Profit",
++            f"${summary_stats['total_estimated_plant_profit']:,.0f}"
++        )
+     
+     # Health indicator
+     if summary_stats['critical_variances'] == 0 and summary_stats['warning_variances'] == 0:
+         st.success("✅ All interbranch pricing appears to be within normal ranges.")
+     elif summary_stats['critical_variances'] == 0:
+         st.info(f"🟡 {summary_stats['warning_variances']} jobs have pricing variances that may need review.")
+     else:
+         st.error(f"🔴 {summary_stats['critical_variances']} jobs have critical pricing variances requiring immediate attention.")
+ 
+ def render_pricing_overview_direct(pricing_results, summary_stats):
+     """
+     Render overview dashboard with charts and key insights
+     """
+     st.subheader("📊 Pricing Analysis Overview")
+     
+     if not pricing_results:
+         st.info("No jobs found with interbranch pricing data.")
+         return
+     
+     # Create variance distribution chart
+     variance_jobs = [r for r in pricing_results if r.get('Has_Variance', False)]
+     
+     if variance_jobs:
+         col1, col2 = st.columns(2)
+         
+diff --git a/pricing_analysis_ui.py b/pricing_analysis_ui.py
+index 36c9ac7b30dca9345abd88c3ca87f5ebcbcecad2..1d0fd0d79575a3fa9c413a986e194c6c76f30543 100644
+--- a/pricing_analysis_ui.py
++++ b/pricing_analysis_ui.py
+@@ -304,261 +406,326 @@ def render_pricing_overview_direct(pricing_results, summary_stats):
+                 st.plotly_chart(fig_pie, use_container_width=True)
+         
+         with col2:
+             # Variance amount histogram
+             variance_amounts = [r.get('Variance_Percent', 0) for r in variance_jobs if r.get('Has_Variance', False)]
+             
+             if variance_amounts:
+                 fig_hist = px.histogram(
+                     x=variance_amounts,
+                     nbins=20,
+                     title="Distribution of Variance Percentages",
+                     labels={'x': 'Variance %', 'y': 'Number of Jobs'}
+                 )
+                 fig_hist.add_vline(x=0, line_dash="dash", line_color="gray", annotation_text="Expected")
+                 st.plotly_chart(fig_hist, use_container_width=True)
+         
+         # Top variance jobs
+         st.subheader("🔍 Largest Pricing Variances")
+         
+         # Sort by absolute variance amount
+         sorted_variance_jobs = sorted(
+             variance_jobs, 
+             key=lambda x: abs(x.get('Variance_Amount', 0)), 
+             reverse=True
+         )
+-        
+         if sorted_variance_jobs:
+             variance_df = pd.DataFrame([
+                 {
+                     'Job Name': r['Job_Name'],
+                     'Production #': r['Production_'],
+-                    'Moraware Link': f"https://floformcountertops.moraware.net/sys/search?&search={r['Production_']}" if r['Production_'] else None,
+-                    'Expected Cost': f"${r.get('Expected_Plant_Cost', 0):,.2f}",
+-                    'Actual Cost': f"${r.get('Actual_Plant_Cost', 0):,.2f}",
+-                    'Variance': f"${r.get('Variance_Amount', 0):+,.2f}",
+-                    'Variance %': f"{r.get('Variance_Percent', 0):+.1f}%",
+-                    'Severity': r.get('Severity', 'unknown').title()
++                    'Moraware Link': (
++                        f"https://floformcountertops.moraware.net/sys/search?&search={r['Production_']}"
++                        if r['Production_'] else None
++                    ),
++                    'Job Revenue': r.get('Job_Revenue', 0),
++                    'Expected Cost': r.get('Expected_Plant_Cost', 0),
++                    'Plant Invoice': r.get('Plant_Invoice_Used', 0),
++                    'Actual Invoice': r.get('Actual_Plant_Invoice', 0),
++                    'Plant Cost': r.get('Actual_Plant_Cost', 0),
++                    'Invoice Type': r.get('Invoice_Type', ''),
++                    'Plant Profit': r.get('Plant_Profit', 0),
++                    'Plant Profit %': r.get('Plant_Profit_Margin_%', 0),
++                    'Expected $/SqFt': r.get('Expected_Cost_per_SqFt', 0),
++                    'Invoice $/SqFt': r.get('Invoice_per_SqFt', 0),
++                    'Cost $/SqFt': r.get('Plant_Cost_per_SqFt', 0),
++                    'Profit $/SqFt': r.get('Plant_Profit_per_SqFt', 0),
++                    'Variance Amount': r.get('Variance_Amount', 0),
++                    'Variance %': r.get('Variance_Percent', 0),
++                    'Overpriced': '🚩' if r.get('Overpriced') else '',
++                    'Severity': r.get('Severity', 'unknown').title(),
+                 }
+                 for r in sorted_variance_jobs[:10]
+             ])
+-            
++
+             st.dataframe(
+                 variance_df,
+                 use_container_width=True,
+                 hide_index=True,
+                 column_config={
+                     "Moraware Link": st.column_config.LinkColumn(
+                         "🔗 Moraware",
+-                        display_text="Open Job"
++                        display_text="Open Job",
+                     ),
++                    "Job Revenue": st.column_config.NumberColumn("Job Revenue", format="$%.2f"),
++                    "Expected Cost": st.column_config.NumberColumn("Expected Cost", format="$%.2f"),
++                    "Plant Invoice": st.column_config.NumberColumn("Plant Invoice", format="$%.2f"),
++                    "Actual Invoice": st.column_config.NumberColumn("Actual Invoice", format="$%.2f"),
++                    "Plant Cost": st.column_config.NumberColumn("Plant Cost", format="$%.2f"),
++                    "Plant Profit": st.column_config.NumberColumn("Plant Profit", format="$%.2f"),
++                    "Plant Profit %": st.column_config.NumberColumn("Plant Profit %", format="%.1f%%"),
++                    "Expected $/SqFt": st.column_config.NumberColumn("Expected $/SqFt", format="$%.2f"),
++                    "Invoice $/SqFt": st.column_config.NumberColumn("Invoice $/SqFt", format="$%.2f"),
++                    "Cost $/SqFt": st.column_config.NumberColumn("Cost $/SqFt", format="$%.2f"),
++                    "Profit $/SqFt": st.column_config.NumberColumn("Profit $/SqFt", format="$%.2f"),
++                    "Variance Amount": st.column_config.NumberColumn("Variance Amount", format="$%.2f"),
++                    "Variance %": st.column_config.NumberColumn("Variance %", format="%.1f%%"),
+                     "Severity": st.column_config.TextColumn(
+                         "Severity",
+-                        help="Variance severity level"
+-                    )
+-                }
++                        help="Variance severity level",
++                    ),
++                },
+             )
+     
+     else:
+         st.info("No jobs with variance analysis found. This could mean:")
+         st.markdown("""
+         - No quartz jobs with plant invoice costs found
+         - Material recognition issues preventing analysis
+         - All jobs are within normal variance ranges
+         """)
+         
+         # Show what jobs we do have
+         st.subheader("📋 Available Jobs for Analysis")
+         
+         if pricing_results:
+             jobs_summary = pd.DataFrame([
+                 {
+                     'Job Name': r['Job_Name'],
+                     'Production #': r['Production_'],
+                     'Division': r['Division'],
+                     'SqFt': r['Total_SqFt'],
+-                    'Plant Cost': f"${r['Actual_Plant_Cost']:,.2f}",
++                    'Plant Invoice': f"${r['Plant_Invoice_Used']:,.2f}",
++                    'Invoice Type': r['Invoice_Type'],
+                     'Analysis Status': r['Analysis'].get('status', 'unknown') if isinstance(r['Analysis'], dict) else 'error'
+                 }
+                 for r in pricing_results[:10]  # Show first 10
+             ])
+             
+             st.dataframe(jobs_summary, use_container_width=True, hide_index=True)
+ 
+ def render_critical_variances_direct(pricing_results):
+     """
+     Render critical variance issues requiring immediate attention
+     """
+     st.subheader("🚨 Critical Pricing Variances")
+     
+     critical_jobs = [r for r in pricing_results 
+                     if r.get('Severity') == 'critical']
+     
+     if not critical_jobs:
+         st.success("✅ No critical pricing variances found!")
+         return
+     
+     st.warning(f"Found {len(critical_jobs)} jobs with critical pricing variances (>20% difference)")
+-    
++
+     for job in critical_jobs:
+         variance_pct = job.get('Variance_Percent', 0)
+-        
++
++        icon = "🚩 " if job.get('Overpriced') else ""
+         with st.expander(
+-            f"🔴 {job['Job_Name']} - Variance: {variance_pct:+.1f}%",
++            f"🔴 {icon}{job['Job_Name']} - Variance: {variance_pct:+.1f}%",
+             expanded=True
+         ):
+-            col1, col2, col3, col4 = st.columns(4)
+-            
++            col1, col2, col3, col4, col5 = st.columns(5)
++
+             with col1:
+                 st.metric("Expected Cost", f"${job.get('Expected_Plant_Cost', 0):,.2f}")
+             with col2:
+-                st.metric("Actual Cost", f"${job.get('Actual_Plant_Cost', 0):,.2f}")
++                cost_label = "Plant Invoice" if job.get('Invoice_Type') == 'Actual' else "Plant Invoice (Estimated)"
++                st.metric(cost_label, f"${job.get('Plant_Invoice_Used', 0):,.2f}")
+             with col3:
+-                st.metric("Variance", f"${job.get('Variance_Amount', 0):+,.2f}")
++                st.metric("Plant Profit", f"${job.get('Plant_Profit', 0):+,.2f}")
+             with col4:
++                st.metric("Variance", f"${job.get('Variance_Amount', 0):+,.2f}")
++            with col5:
+                 # Add Moraware link button
+                 if job.get('Production_'):
+                     moraware_url = f"https://floformcountertops.moraware.net/sys/search?&search={job['Production_']}"
+                     st.link_button("🔗 Open in Moraware", moraware_url)
+             
+             # Show analysis details if available
+             analysis = job.get('Analysis', {})
+             if isinstance(analysis, dict) and analysis.get('status') == 'analyzed':
+                 st.subheader("Analysis Details:")
+                 
+                 if 'expected_retail' in analysis:
+                     retail_info = analysis['expected_retail']
+                     st.write(f"• **Material Group**: {retail_info.get('material_group', 'Unknown')}")
+                     st.write(f"• **Material Type**: {retail_info.get('material_type', 'Unknown')}")
+                 
+                 if 'expected_plant' in analysis:
+                     plant_info = analysis['expected_plant']
+                     st.write(f"• **Expected Cost Range**: ${plant_info.get('total_cost_min', 0):.2f} - ${plant_info.get('total_cost_max', 0):.2f}")
+ 
+ def render_variance_warnings_direct(pricing_results):
+     """
+     Render warning-level variances
+     """
+     st.subheader("⚠️ Pricing Variance Warnings")
+     
+     warning_jobs = [r for r in pricing_results 
+                    if r.get('Severity') == 'warning']
+     
+     if not warning_jobs:
+         st.success("✅ No pricing variance warnings found!")
+         return
+     
+     st.info(f"Found {len(warning_jobs)} jobs with moderate pricing variances (10-20% difference)")
+     
+     warning_df = pd.DataFrame([
+         {
+             'Job Name': job['Job_Name'],
+             'Production #': job['Production_'],
+             'Moraware Link': f"https://floformcountertops.moraware.net/sys/search?&search={job['Production_']}" if job['Production_'] else None,
+             'Total SqFt': job['Total_SqFt'],
++            'Job Revenue': job.get('Job_Revenue', 0),
+             'Expected Cost': job.get('Expected_Plant_Cost', 0),
+-            'Actual Cost': job.get('Actual_Plant_Cost', 0),
++            'Plant Invoice': job.get('Plant_Invoice_Used', 0),
++            'Invoice Type': job.get('Invoice_Type'),
++            'Plant Profit': job.get('Plant_Profit', 0),
++            'Plant Profit %': job.get('Plant_Profit_Margin_%', 0),
++            'Expected $/SqFt': job.get('Expected_Cost_per_SqFt', 0),
++            'Invoice $/SqFt': job.get('Invoice_per_SqFt', 0),
++            'Profit $/SqFt': job.get('Plant_Profit_per_SqFt', 0),
+             'Variance Amount': job.get('Variance_Amount', 0),
+-            'Variance %': job.get('Variance_Percent', 0)
++            'Variance %': job.get('Variance_Percent', 0),
++            'Overpriced': '🚩' if job.get('Overpriced') else ''
+         }
+         for job in warning_jobs
+     ])
+     
+     st.dataframe(
+         warning_df,
+         use_container_width=True,
+         hide_index=True,
+         column_config={
+             "Moraware Link": st.column_config.LinkColumn(
+                 "🔗 Moraware",
+                 display_text="Open Job"
+             ),
+             "Expected Cost": st.column_config.NumberColumn("Expected Cost", format="$%.2f"),
+-            "Actual Cost": st.column_config.NumberColumn("Actual Cost", format="$%.2f"),
++            "Plant Invoice": st.column_config.NumberColumn("Plant Invoice", format="$%.2f"),
++            "Plant Profit": st.column_config.NumberColumn("Plant Profit", format="$%.2f"),
++            "Plant Profit %": st.column_config.NumberColumn("Plant Profit %", format="%.1f%%"),
++            "Expected $/SqFt": st.column_config.NumberColumn("Expected $/SqFt", format="$%.2f"),
++            "Invoice $/SqFt": st.column_config.NumberColumn("Invoice $/SqFt", format="$%.2f"),
++            "Profit $/SqFt": st.column_config.NumberColumn("Profit $/SqFt", format="$%.2f"),
+             "Variance Amount": st.column_config.NumberColumn("Variance Amount", format="$%.2f"),
+-            "Variance %": st.column_config.NumberColumn("Variance %", format="%.1f%%")
++            "Variance %": st.column_config.NumberColumn("Variance %", format="%.1f%%"),
+         }
+     )
+ 
+ def render_detailed_analysis_direct(pricing_results):
+     """
+     Render detailed analysis for all jobs
+     """
+     st.subheader("📋 Detailed Analysis")
+     
+     if not pricing_results:
+         st.info("No pricing analysis results available.")
+         return
+     
+     # Filter options
+     col1, col2 = st.columns(2)
+     
+     with col1:
+         show_variances_only = st.checkbox("Show only jobs with variances", value=False)
+     
+     with col2:
+         show_critical_only = st.checkbox("Show only critical/warning issues", value=False)
+     
+     # Apply filters
+     filtered_results = pricing_results
+     
+     if show_variances_only:
+         filtered_results = [r for r in filtered_results if r.get('Has_Variance', False)]
+     
+     if show_critical_only:
+         filtered_results = [r for r in filtered_results if r.get('Severity') in ['critical', 'warning']]
+     
+     if filtered_results:
+         detailed_df = pd.DataFrame([
+             {
+                 'Job Name': r['Job_Name'],
+                 'Production #': r['Production_'],
+                 'Moraware Link': f"https://floformcountertops.moraware.net/sys/search?&search={r['Production_']}" if r['Production_'] else None,
+                 'SqFt': r['Total_SqFt'],
++                'Job Revenue': r.get('Job_Revenue', 0),
+                 'Expected Cost': r.get('Expected_Plant_Cost', 0),
+-                'Actual Cost': r.get('Actual_Plant_Cost', 0),
++                'Plant Invoice': r.get('Plant_Invoice_Used', 0),
++                'Actual Invoice': r.get('Actual_Plant_Invoice', 0),
++                'Plant Cost': r.get('Actual_Plant_Cost', 0),
++                'Invoice Type': r.get('Invoice_Type'),
++                'Plant Profit': r.get('Plant_Profit', 0),
++                'Plant Profit %': r.get('Plant_Profit_Margin_%', 0),
++                'Expected $/SqFt': r.get('Expected_Cost_per_SqFt', 0),
++                'Invoice $/SqFt': r.get('Invoice_per_SqFt', 0),
++                'Cost $/SqFt': r.get('Plant_Cost_per_SqFt', 0),
++                'Profit $/SqFt': r.get('Plant_Profit_per_SqFt', 0),
+                 'Variance': r.get('Variance_Amount', 0),
+                 'Variance %': r.get('Variance_Percent', 0),
++                'Overpriced': '🚩' if r.get('Overpriced') else '',
+                 'Severity': r.get('Severity', 'unknown').title(),
+                 'Analysis Status': r['Analysis'].get('status', 'unknown') if isinstance(r['Analysis'], dict) else 'error'
+             }
+             for r in filtered_results
+         ])
+         
+         st.dataframe(
+             detailed_df,
+             use_container_width=True,
+             hide_index=True,
+             column_config={
+                 "Moraware Link": st.column_config.LinkColumn(
+                     "🔗 Moraware",
+                     display_text="Open Job"
+                 ),
++                "SqFt": st.column_config.NumberColumn("SqFt", format="%.1f"),
++                "Job Revenue": st.column_config.NumberColumn("Job Revenue", format="$%.2f"),
+                 "Expected Cost": st.column_config.NumberColumn("Expected Cost", format="$%.2f"),
+-                "Actual Cost": st.column_config.NumberColumn("Actual Cost", format="$%.2f"),
++                "Plant Invoice": st.column_config.NumberColumn("Plant Invoice", format="$%.2f"),
++                "Actual Invoice": st.column_config.NumberColumn("Actual Invoice", format="$%.2f"),
++                "Plant Cost": st.column_config.NumberColumn("Plant Cost", format="$%.2f"),
++                "Plant Profit": st.column_config.NumberColumn("Plant Profit", format="$%.2f"),
++                "Plant Profit %": st.column_config.NumberColumn("Plant Profit %", format="%.1f%%"),
++                "Expected $/SqFt": st.column_config.NumberColumn("Expected $/SqFt", format="$%.2f"),
++                "Invoice $/SqFt": st.column_config.NumberColumn("Invoice $/SqFt", format="$%.2f"),
++                "Cost $/SqFt": st.column_config.NumberColumn("Cost $/SqFt", format="$%.2f"),
++                "Profit $/SqFt": st.column_config.NumberColumn("Profit $/SqFt", format="$%.2f"),
+                 "Variance": st.column_config.NumberColumn("Variance", format="$%.2f"),
+-                "Variance %": st.column_config.NumberColumn("Variance %", format="%.1f%%")
++                "Variance %": st.column_config.NumberColumn("Variance %", format="%.1f%%"),
+             }
+         )
+         
+         # Download option
+         csv = detailed_df.to_csv(index=False)
+         st.download_button(
+             label="📥 Download Detailed Analysis",
+             data=csv,
+             file_name="interbranch_pricing_analysis.csv",
+             mime="text/csv"
+         )
+     else:
+         st.info("No data matches the current filters.")
+ 
+ def render_variance_trends_direct(pricing_results):
+     """
+     Render variance trend analysis
+     """
+     st.subheader("📈 Variance Trends & Insights")
+     
+     if not pricing_results:
+         st.info("No variance data available for trend analysis.")
+         return
+     
+     variance_jobs = [r for r in pricing_results if r.get('Has_Variance', False)]